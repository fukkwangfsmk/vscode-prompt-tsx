/*---------------------------------------------------------------------------------------------
 *  Copyright (c) Microsoft Corporation and GitHub. All rights reserved.
 *--------------------------------------------------------------------------------------------*/

<<<<<<< HEAD
import { type CancellationToken, type Progress } from "vscode";
import { ChatMessage, ChatMessageToolCall, ChatRole } from "./openai";
=======
import type { CancellationToken, Progress } from "vscode";
import * as JSONT from './jsonTypes';
import { PromptNodeType } from './jsonTypes';
import { ChatMessage, ChatRole } from "./openai";
>>>>>>> 092ff4e9
import { PromptElement } from "./promptElement";
import { AssistantMessage, BaseChatMessage, ChatMessagePromptElement, TextChunk, ToolMessage, isChatMessagePromptElement } from "./promptElements";
import { PromptMetadata, PromptReference } from "./results";
import { ITokenizer } from "./tokenizer/tokenizer";
import { BasePromptElementProps, IChatEndpointInfo, PromptElementCtor, PromptPiece, PromptPieceChild, PromptSizing } from "./types";
import { coalesce } from "./util/arrays";
import { URI } from "./util/vs/common/uri";
import { ChatDocumentContext, ChatResponsePart } from "./vscodeTypes";

export interface RenderPromptResult {
	readonly messages: ChatMessage[];
	readonly tokenCount: number;
	readonly hasIgnoredFiles: boolean;
	/**
	 * The references that survived prioritization in the rendered {@link RenderPromptResult.messages messages}.
	 */
	readonly references: PromptReference[];

	/**
	 * The references attached to chat message chunks that did not survive prioritization.
	 */
	readonly omittedReferences: PromptReference[];
}

export type QueueItem<C, P> = {
	node: PromptTreeElement;
	ctor: C;
	props: P;
	children: PromptPieceChild[];
};

export interface MetadataMap {
	get<T extends PromptMetadata>(key: new (...args: any[]) => T): T | undefined;
}

export namespace MetadataMap {
	export const empty: MetadataMap = {
		get: () => undefined
	};
}

/**
 * A prompt renderer is responsible for rendering a {@link PromptElementCtor prompt element} to {@link ChatMessagePromptElement chat messages}.
 *
 * Note: You must create a fresh prompt renderer instance for each prompt element you want to render.
 */
export class PromptRenderer<P extends BasePromptElementProps> {

	// map the constructor to the meta data instances
	private readonly _meta: Map<new () => PromptMetadata, PromptMetadata> = new Map();
	private readonly _usedContext: ChatDocumentContext[] = [];
	private readonly _ignoredFiles: URI[] = [];
	private readonly _root = new PromptTreeElement(null, 0);
	private readonly _references: PromptReference[] = [];

	/**
	 *
	 * @param _endpoint The chat endpoint that the rendered prompt will be sent to.
	 * @param _ctor The prompt element constructor to render.
	 * @param _props The props to pass to the prompt element.
	 */
	constructor(
		private readonly _endpoint: IChatEndpointInfo,
		private readonly _ctor: PromptElementCtor<P, any>,
		private readonly _props: P,
		private readonly _tokenizer: ITokenizer
	) { }

	public getAllMeta(): MetadataMap {
		const metadataMap = this._meta;
		return {
			get<T extends PromptMetadata>(key: new (...args: any[]) => T): T | undefined {
				return metadataMap.get(key) as T | undefined;
			}
		};
	}

	public getIgnoredFiles(): URI[] {
		return Array.from(new Set(this._ignoredFiles));
	}

	public getMeta<T extends PromptMetadata>(key: new (...args: any[]) => T): T | undefined {
		return this._meta.get(key) as T | undefined;
	}

	public getUsedContext(): ChatDocumentContext[] {
		return this._usedContext;
	}

	protected createElement(element: QueueItem<PromptElementCtor<P, any>, P>) {
		return new element.ctor(element.props);
	}

	private async _processPromptPieces(sizing: PromptSizingContext, pieces: QueueItem<PromptElementCtor<P, any>, P>[], progress?: Progress<ChatResponsePart>, token?: CancellationToken) {
		// Collect all prompt elements in the next flex group to render, grouping
		// by the flex order in which they're rendered.
		const promptElements = new Map<number, { element: QueueItem<PromptElementCtor<P, any>, P>; promptElementInstance: PromptElement<any, any> }[]>();
		for (const [i, element] of pieces.entries()) {
			// Set any jsx children as the props.children
			if (Array.isArray(element.children)) {
				element.props = (element.props ?? {});
				(element.props as any).children = element.children; // todo@joyceerhl clean up any
			}

			// Instantiate the prompt part
			if (!element.ctor) {
				throw new Error(`Invalid ChatMessage child! Child must be a TSX component that extends PromptElement.`);
			}

			const promptElement = this.createElement(element);
			element.node.setObj(promptElement);

			// Prepare rendering
			const flexGroupValue = element.props.flexGrow ?? Infinity;
			let flexGroup = promptElements.get(flexGroupValue);
			if (!flexGroup) {
				flexGroup = [];
				promptElements.set(flexGroupValue, flexGroup);
			}

			flexGroup.push({ element, promptElementInstance: promptElement });
		}

		const flexGroups = [...promptElements.entries()].sort(([a], [b]) => b - a).map(([_, group]) => group);
		const setReserved = (groupIndex: number, reserved: boolean) => {
			const sign = reserved ? 1 : -1;
			for (let i = groupIndex + 1; i < flexGroups.length; i++) {
				for (const { element } of flexGroups[i]) {
					if (element.props.flexReserve) {
						sizing.consume(sign * element.props.flexReserve);
					}
				}
			}
		};

		// Prepare all currently known prompt elements in parallel
		for (const [groupIndex, promptElements] of flexGroups.entries()) {
			// Temporarily consume any reserved budget for later elements so that the sizing is calculated correctly here.
			setReserved(groupIndex, true);

			// Calculate the flex basis for dividing the budget amongst siblings in this group.
			let flexBasisSum = 0;
			for (const { element } of promptElements) {
				// todo@connor4312: remove `flex` after transition
				flexBasisSum += (element.props.flex || element.props.flexBasis) ?? 1;
			}

			// Finally calculate the final sizing for each element in this group.
			const elementSizings: PromptSizing[] = promptElements.map(e => {
				const proportion = (e.element.props.flexBasis ?? 1) / flexBasisSum;
				return {
					tokenBudget: Math.floor(sizing.remainingTokenBudget * proportion),
					endpoint: sizing.endpoint,
					countTokens: (text, cancellation) => this._tokenizer.tokenLength(text, cancellation)
				};
			});


			// Free the previously-reserved budget now that we calculated sizing
			setReserved(groupIndex, false);

			await Promise.all(promptElements.map(async ({ element, promptElementInstance }, i) => {
				const state = await promptElementInstance.prepare?.(elementSizings[i], progress, token)
				element.node.setState(state);
			}));

			const templates = await Promise.all(promptElements.map(async ({ element, promptElementInstance }, i) => {
				const elementSizing = elementSizings[i];
				return await promptElementInstance.render(element.node.getState(), elementSizing)
			}));

			// Render
			for (const [i, { element, promptElementInstance }] of promptElements.entries()) {
				const elementSizing = elementSizings[i];
				const template = templates[i];

				if (!template) {
					// it doesn't want to render anything
					continue;
				}

				const pieces = flattenAndReduce(template);

				// Compute token budget for the pieces that this child wants to render
				const childSizing = new PromptSizingContext(elementSizing.tokenBudget, this._endpoint);
				const { tokensConsumed } = await computeTokensConsumedByLiterals(this._tokenizer, element, promptElementInstance, pieces);
				childSizing.consume(tokensConsumed);
				await this._handlePromptChildren(element, pieces, childSizing, progress, token);

				// Tally up the child consumption into the parent context for any subsequent flex group
				sizing.consume(childSizing.consumed);
			}
		}
	}

	private async _prioritize<T extends Countable>(things: T[], cmp: (a: T, b: T) => number, count: (thing: T) => Promise<number>) {
		const prioritizedChunks: { index: number; precedingLinebreak?: number }[] = []; // sorted by descending priority
		const chunkResult: (T | null)[] = [];

		let i = 0;
		while (i < things.length) {
			// We only consider non-linebreaks for prioritization
			if (!things[i].isImplicitLinebreak) {
				const chunk = things[i - 1]?.isImplicitLinebreak ? { index: i, precedingLinebreak: i - 1 } : { index: i };
				prioritizedChunks.push(chunk);
				chunkResult[i] = null;
			}
			i += 1;
		}

		prioritizedChunks.sort((a, b) => cmp(things[a.index], things[b.index]));

		let remainingBudget = this._endpoint.modelMaxPromptTokens;
		const omittedChunks: T[] = [];
		while (prioritizedChunks.length > 0) {
			const prioritizedChunk = prioritizedChunks.shift()!;
			const index = prioritizedChunk.index;
			const chunk = things[index];
			let tokenCount = await count(chunk);
			let precedingLinebreak;
			if (prioritizedChunk.precedingLinebreak) {
				precedingLinebreak = things[prioritizedChunk.precedingLinebreak];
				tokenCount += await count(precedingLinebreak);
			}
			if (tokenCount > remainingBudget) {
				// Wouldn't fit anymore
				omittedChunks.push(chunk);
				break;
			}
			chunkResult[index] = chunk;
			if (prioritizedChunk.precedingLinebreak && precedingLinebreak) {
				chunkResult[prioritizedChunk.precedingLinebreak] = precedingLinebreak;
			}
			remainingBudget -= tokenCount;
		}

		for (const omittedChunk of prioritizedChunks) {
			const index = omittedChunk.index;
			const chunk = things[index];
			omittedChunks.push(chunk);
		}

		return { result: coalesce(chunkResult), tokenCount: this._endpoint.modelMaxPromptTokens - remainingBudget, omittedChunks };
	}

	/**
	 * Renders the prompt element and its children to a JSON-serializable state.
	 * @returns A promise that resolves to an object containing the rendered chat messages and the total token count.
	 * The total token count is guaranteed to be less than or equal to the token budget.
	 */
	public async renderElementJSON(token?: CancellationToken): Promise<JSONT.PromptElementJSON> {
		await this._processPromptPieces(
			new PromptSizingContext(this._endpoint.modelMaxPromptTokens, this._endpoint),
			[{ node: this._root, ctor: this._ctor, props: this._props, children: [] }],
			undefined,
			token,
		);

		// todo@connor4312: should ignored files, used context, etc. be passed here?
		return {
			node: this._root.toJSON()
		};
	}

	/**
	 * Renders the prompt element and its children.
	 * @returns A promise that resolves to an object containing the rendered chat messages and the total token count.
	 * The total token count is guaranteed to be less than or equal to the token budget.
	 */
	public async render(progress?: Progress<ChatResponsePart>, token?: CancellationToken): Promise<RenderPromptResult> {
		// Convert root prompt element to prompt pieces
		await this._processPromptPieces(
			new PromptSizingContext(this._endpoint.modelMaxPromptTokens, this._endpoint),
			[{ node: this._root, ctor: this._ctor, props: this._props, children: [] }],
			progress,
			token,
		);

		// Convert prompt pieces to message chunks (text and linebreaks)
		const { result: messageChunks, resultChunks } = this._root.materialize();

		// First pass: sort message chunks by priority. Note that this can yield an imprecise result due to token boundaries within a single chat message
		// so we also need to do a second pass over the full chat messages later
		const chunkMessages = new Set<MaterializedChatMessage>();
		const { result: prioritizedChunks, omittedChunks } = await this._prioritize(
			resultChunks,
			(a, b) => MaterializedChatMessageTextChunk.cmp(a, b),
			async (chunk) => {
				let tokenLength = await this._tokenizer.tokenLength(chunk.text);
				if (!chunkMessages.has(chunk.message)) {
					chunkMessages.add(chunk.message);
					tokenLength = await this._tokenizer.countMessageTokens(chunk.toChatMessage());
				}
				return tokenLength;
			});

		// Update chat messages with their chunks that survived prioritization
		const chatMessagesToChunks = new Map<MaterializedChatMessage, MaterializedChatMessageTextChunk[]>();
		for (const chunk of coalesce(prioritizedChunks)) {
			const value = chatMessagesToChunks.get(chunk.message) ?? [];
			value[chunk.childIndex] = chunk;
			chatMessagesToChunks.set(chunk.message, value);
		}

		// Collect chat messages with surviving prioritized chunks in the order they were declared
		const chatMessages: MaterializedChatMessage[] = [];
		for (const message of messageChunks) {
			const chunks = chatMessagesToChunks.get(message);
			if (chunks) {
				message.chunks = coalesce(chunks);
				for (const chunk of chunks) {
					if (chunk && chunk.references.length > 0) {
						message.references.push(...chunk.references);
					}
				}
				chatMessages.push(message);
			}
		}

		// Second pass: make sure the chat messages will fit within the token budget
		const { result: prioritizedMaterializedChatMessages, tokenCount } = await this._prioritize(chatMessages, (a, b) => MaterializedChatMessage.cmp(a, b), async (message) => this._tokenizer.countMessageTokens(message.toChatMessage()));

		// Then finalize the chat messages
		const messageResult = prioritizedMaterializedChatMessages.map(message => message?.toChatMessage());

		// Remove undefined and duplicate references
		const { references, names } = prioritizedMaterializedChatMessages.reduce<{ references: PromptReference[], names: Set<string> }>((acc, message) => {
			[...this._references, ...message.references].forEach((ref) => {
				const isVariableName = 'variableName' in ref.anchor;
				if (isVariableName && !acc.names.has(ref.anchor.variableName)) {
					acc.references.push(ref);
					acc.names.add(ref.anchor.variableName);
				} else if (!isVariableName) {
					acc.references.push(ref);
				}
			});
			return acc;
		}, { references: [], names: new Set<string>() });

		// Collect the references for chat message chunks that did not survive prioritization
		const { references: omittedReferences } = omittedChunks.reduce<{ references: PromptReference[] }>((acc, message) => {
			message.references.forEach((ref) => {
				const isVariableName = 'variableName' in ref.anchor;
				if (isVariableName && !names.has(ref.anchor.variableName)) {
					acc.references.push(ref);
					names.add(ref.anchor.variableName);
				} else if (!isVariableName) {
					acc.references.push(ref);
				}
			});
			return acc;
		}, { references: [] });

		return { messages: messageResult, hasIgnoredFiles: this._ignoredFiles.length > 0, tokenCount, references: coalesce(references), omittedReferences: coalesce(omittedReferences) };
	}

	private _handlePromptChildren(element: QueueItem<PromptElementCtor<any, any>, P>, pieces: ProcessedPromptPiece[], sizing: PromptSizingContext, progress: Progress<ChatResponsePart> | undefined, token: CancellationToken | undefined) {
		if (element.ctor === TextChunk) {
			this._handleExtrinsicTextChunkChildren(element.node.parent!, element.node, element.props, pieces);
			return;
		}

		let todo: QueueItem<PromptElementCtor<P, any>, P>[] = [];
		for (const piece of pieces) {
			if (piece.kind === 'literal') {
				element.node.appendStringChild(piece.value, element.props.priority ?? Number.MAX_SAFE_INTEGER);
				continue;
			}
			if (piece.kind === 'intrinsic') {
				// intrinsic element
				this._handleIntrinsic(element.node, piece.name, { priority: element.props.priority ?? Number.MAX_SAFE_INTEGER, ...piece.props }, flattenAndReduceArr(piece.children));
				continue;
			}

			const childNode = element.node.createChild();
			todo.push({ node: childNode, ctor: piece.ctor, props: { priority: element.props.priority, ...piece.props }, children: piece.children });
		}

		return this._processPromptPieces(sizing, todo, progress, token);
	}

	private _handleIntrinsic(node: PromptTreeElement, name: string, props: any, children: ProcessedPromptPiece[], sortIndex?: number): void {
		switch (name) {
			case 'meta':
				return this._handleIntrinsicMeta(node, props, children);
			case 'br':
				return this._handleIntrinsicLineBreak(node, props, children, props.priority, sortIndex);
			case 'usedContext':
				return this._handleIntrinsicUsedContext(node, props, children);
			case 'references':
				return this._handleIntrinsicReferences(node, props, children);
			case 'ignoredFiles':
				return this._handleIntrinsicIgnoredFiles(node, props, children);
			case 'elementJSON':
				return this._handleIntrinsicElementJSON(node, props.data);
		}
		throw new Error(`Unknown intrinsic element ${name}!`);
	}

	private _handleIntrinsicMeta(node: PromptTreeElement, props: JSX.IntrinsicElements['meta'], children: ProcessedPromptPiece[]) {
		if (children.length > 0) {
			throw new Error(`<meta /> must not have children!`);
		}
		const key = Object.getPrototypeOf(props.value).constructor;
		if (this._meta.has(key)) {
			throw new Error(`Duplicate metadata ${key.name}!`);
		}
		this._meta.set(key, props.value);
	}

	private _handleIntrinsicLineBreak(node: PromptTreeElement, props: JSX.IntrinsicElements['br'], children: ProcessedPromptPiece[], inheritedPriority?: number, sortIndex?: number) {
		if (children.length > 0) {
			throw new Error(`<br /> must not have children!`);
		}
		node.appendLineBreak(true, inheritedPriority ?? Number.MAX_SAFE_INTEGER, sortIndex);
	}

	private _handleIntrinsicElementJSON(node: PromptTreeElement, data: JSONT.PromptElementJSON) {
		node.appendPieceJSON(data.node);
	}

	private _handleIntrinsicUsedContext(node: PromptTreeElement, props: JSX.IntrinsicElements['usedContext'], children: ProcessedPromptPiece[]) {
		if (children.length > 0) {
			throw new Error(`<usedContext /> must not have children!`);
		}
		this._usedContext.push(...props.value);
	}

	private _handleIntrinsicReferences(node: PromptTreeElement, props: JSX.IntrinsicElements['references'], children: ProcessedPromptPiece[]) {
		if (children.length > 0) {
			throw new Error(`<reference /> must not have children!`);
		}
		node.addReferences(props.value);
		this._references.push(...props.value);
	}


	private _handleIntrinsicIgnoredFiles(node: PromptTreeElement, props: JSX.IntrinsicElements['ignoredFiles'], children: ProcessedPromptPiece[]) {
		if (children.length > 0) {
			throw new Error(`<ignoredFiles /> must not have children!`);
		}
		this._ignoredFiles.push(...props.value);
	}

	/**
	 * @param node Parent of the <TextChunk />
	 * @param textChunkNode The <TextChunk /> node. All children are in-order
	 * appended to the parent using the same sort index to ensure order is preserved.
	 * @param props Props of the <TextChunk />
	 * @param children Rendered children of the <TextChunk />
	 */
	private _handleExtrinsicTextChunkChildren(node: PromptTreeElement, textChunkNode: PromptTreeElement, props: BasePromptElementProps, children: ProcessedPromptPiece[]) {
		const content: string[] = [];
		const references: PromptReference[] = [];

		for (const child of children) {
			if (child.kind === 'extrinsic') {
				throw new Error('TextChunk cannot have extrinsic children!');
			}

			if (child.kind === 'literal') {
				content.push(child.value);
			}

			if (child.kind === 'intrinsic') {
				if (child.name === 'br') {
					// Preserve newlines
					content.push('\n');
				} else if (child.name === 'references') {
					// For TextChunks, references must be propagated through the PromptText element that is appended to the node
					references.push(...child.props.value);
				} else {
					this._handleIntrinsic(node, child.name, child.props, flattenAndReduceArr(child.children), textChunkNode.childIndex);
				}
			}
		}

		node.appendLineBreak(false, undefined, textChunkNode.childIndex);
		node.appendStringChild(content.join(''), props?.priority ?? Number.MAX_SAFE_INTEGER, references, textChunkNode.childIndex);
	}
}

async function computeTokensConsumedByLiterals(tokenizer: ITokenizer, element: QueueItem<PromptElementCtor<any, any>, any>
	, instance: PromptElement<any, any>, pieces: ProcessedPromptPiece[]) {
	let tokensConsumed = 0;

	if (isChatMessagePromptElement(instance)) {
		tokensConsumed += await tokenizer.countMessageTokens({ role: element.props.role, content: '', ...(element.props.name ? { name: element.props.name } : undefined) });

		for (const piece of pieces) {
			if (piece.kind === 'literal') {
				tokensConsumed += await tokenizer.tokenLength(piece.value);
			}
		}
	}

	return { tokensConsumed };
}

// Flatten nested fragments and normalize children
function flattenAndReduce(c: string | number | PromptPiece<any> | undefined): ProcessedPromptPiece[] {
	if (typeof c === 'undefined' || typeof c === 'boolean') {
		// booleans are ignored to allow for the pattern: { cond && <Element ... /> }
		return [];
	} else if (typeof c === 'string' || typeof c === 'number') {
		return [new LiteralPromptPiece(String(c))];
	} else if (isFragmentCtor(c)) {
		return [...flattenAndReduceArr(c.children)];
	} else if (typeof c.ctor === 'string') {
		// intrinsic element
		return [new IntrinsicPromptPiece(c.ctor, c.props, c.children)];
	} else {
		// extrinsic element
		return [new ExtrinsicPromptPiece(c.ctor, c.props, c.children)];
	}
}

function flattenAndReduceArr(arr: PromptPieceChild[]): ProcessedPromptPiece[] {
	return (arr ?? []).reduce((r, c) => {
		r.push(...flattenAndReduce(c));
		return r;
	}, [] as ProcessedPromptPiece[]);
}

class IntrinsicPromptPiece<K extends keyof JSX.IntrinsicElements> {
	public readonly kind = 'intrinsic';

	constructor(
		public readonly name: string,
		public readonly props: JSX.IntrinsicElements[K],
		public readonly children: PromptPieceChild[]
	) { }
}

class ExtrinsicPromptPiece<P extends BasePromptElementProps = any, S = any> {
	public readonly kind = 'extrinsic';

	constructor(
		public readonly ctor: PromptElementCtor<P, S>,
		public readonly props: P,
		public readonly children: PromptPieceChild[]
	) { }
}

class LiteralPromptPiece {
	public readonly kind = 'literal';

	constructor(
		public readonly value: string,
		public readonly priority?: number
	) { }
}

type ProcessedPromptPiece = LiteralPromptPiece | IntrinsicPromptPiece<any> | ExtrinsicPromptPiece<any, any>;

type PromptNode = PromptTreeElement | PromptText | PromptLineBreak;
type LeafPromptNode = PromptText | PromptLineBreak;

/**
 * A shared instance given to each PromptTreeElement that contains information
 * about the parent sizing and its children.
 */
class PromptSizingContext {
	private _consumed = 0;

	constructor(
		public readonly tokenBudget: number,
		public readonly endpoint: IChatEndpointInfo,
	) { }

	public get consumed() {
		return this._consumed > this.tokenBudget ? this.tokenBudget : this._consumed;
	}

	public get remainingTokenBudget() {
		return Math.max(0, this.tokenBudget - this._consumed);
	}

	/** Marks part of the budget as having been consumed by a render() call. */
	public consume(budget: number) {
		this._consumed += budget;
	}
}

class PromptTreeElement {
	public static fromJSON(index: number, json: JSONT.PieceJSON): PromptTreeElement {
		const element = new PromptTreeElement(null, index);
		element._references = json.references?.map(r => PromptReference.fromJSON(r)) ?? [];
		element._children = json.children.map((childJson, i) => {
			switch (childJson.type) {
				case JSONT.PromptNodeType.Piece:
					return PromptTreeElement.fromJSON(i, childJson);
				case JSONT.PromptNodeType.Text:
					return PromptText.fromJSON(element, i, childJson);
				case JSONT.PromptNodeType.LineBreak:
					return PromptLineBreak.fromJSON(element, i, childJson);
				default:
					softAssertNever(childJson);
			}
		}).filter(isDefined);

		switch (json.ctor) {
			case JSONT.PieceCtorKind.BaseChatMessage:
				element._obj = new BaseChatMessage(json.props!);
				break;
			case JSONT.PieceCtorKind.Other:
				break; // no-op
			default:
				softAssertNever(json.ctor);
		}

		return element;
	}

	public readonly kind = PromptNodeType.Piece;

	private _obj: PromptElement | null = null;
	private _state: any | undefined = undefined;
	private _children: PromptNode[] = [];
	private _references: PromptReference[] = [];

	constructor(
		public readonly parent: PromptTreeElement | null = null,
		public readonly childIndex: number,
	) { }

	public setObj(obj: PromptElement) {
		this._obj = obj;
	}

	public setState(state: any) {
		this._state = state;
	}

	public getState(): any {
		return this._state;
	}

	public createChild(): PromptTreeElement {
		const child = new PromptTreeElement(this, this._children.length);
		this._children.push(child);
		return child;
	}

	public appendPieceJSON(data: JSONT.PieceJSON): PromptTreeElement {
		const child = PromptTreeElement.fromJSON(this._children.length, data);
		this._children.push(child);
		return child;
	}

	public appendStringChild(text: string, priority?: number, references?: PromptReference[], sortIndex = this._children.length) {
		this._children.push(new PromptText(this, sortIndex, text, priority, references));
	}

	public appendLineBreak(explicit = true, priority?: number, sortIndex = this._children.length): void {
		this._children.push(new PromptLineBreak(this, sortIndex, explicit, priority));
	}

	public materialize(): { result: MaterializedChatMessage[]; resultChunks: MaterializedChatMessageTextChunk[] } {
		const result: MaterializedChatMessage[] = [];
		const resultChunks: MaterializedChatMessageTextChunk[] = [];
		this._materialize(result, resultChunks);
		return { result, resultChunks };
	}

	public toJSON(): JSONT.PieceJSON {
		const json: JSONT.PieceJSON = {
			type: JSONT.PromptNodeType.Piece,
			ctor: JSONT.PieceCtorKind.Other,
			children: this._children.slice().sort((a, b) => a.childIndex - b.childIndex).map(c => c.toJSON()),
			priority: this._obj?.props.priority,
			references: this._references?.map(r => r.toJSON()),
		};

		if (this._obj instanceof BaseChatMessage) {
			json.ctor = JSONT.PieceCtorKind.BaseChatMessage;
			json.props = {
				role: this._obj.props.role,
				name: this._obj.props.name,
				priority: this._obj.props.priority,
			};
		}

		return json;
	}

	private _materialize(result: MaterializedChatMessage[], resultChunks: MaterializedChatMessageTextChunk[]): void {
		this._children.sort((a, b) => a.childIndex - b.childIndex);
		if (this._obj instanceof BaseChatMessage) {
			if (!this._obj.props.role) {
				throw new Error(`Invalid ChatMessage!`);
			}
			const leafNodes: LeafPromptNode[] = [];
			for (const child of this._children) {
				child.collectLeafs(leafNodes);
			}
			const chunks: MaterializedChatMessageTextChunk[] = [];
			const parent = new MaterializedChatMessage(
				this._obj.props.role,
				this._obj.props.name,
				this._obj instanceof AssistantMessage ? this._obj.props.toolCalls : undefined,
				this._obj instanceof ToolMessage ? this._obj.props.toolCallId : undefined,
				this._obj.props.priority,
				this.childIndex,
				chunks
			);
			let childIndex = resultChunks.length;
			leafNodes.forEach((node, index) => {
				if (node.kind === PromptNodeType.Text) {
					chunks.push(new MaterializedChatMessageTextChunk(parent, node.text, node.priority, childIndex++, false, node.references ?? this._references));
				} else {
					if (node.isExplicit) {
						chunks.push(new MaterializedChatMessageTextChunk(parent, '\n', node.priority, childIndex++));
					} else if (chunks.length > 0 && chunks[chunks.length - 1].text !== '\n' || chunks[index - 1] && chunks[index - 1].text !== '\n') {
						// Only insert an implicit linebreak if there wasn't already an explicit linebreak before
						chunks.push(new MaterializedChatMessageTextChunk(parent, '\n', node.priority, childIndex++, true));
					}
				}
			});
			resultChunks.push(...chunks);
			result.push(parent);
		} else {
			for (const child of this._children) {
				if (child.kind === PromptNodeType.Text) {
					throw new Error(`Cannot have a text node outside a ChatMessage. Text: "${child.text}"`);
				} else if (child.kind === PromptNodeType.LineBreak) {
					throw new Error(`Cannot have a line break node outside a ChatMessage!`);
				}
				child._materialize(result, resultChunks);
			}
		}
	}

	public collectLeafs(result: LeafPromptNode[]): void {
		if (this._obj instanceof BaseChatMessage) {
			throw new Error(`Cannot have a ChatMessage nested inside a ChatMessage!`);
		}
		if (this._obj?.insertLineBreakBefore) {
			// Add an implicit <br/> before the element
			result.push(new PromptLineBreak(this, 0, false));
		}
		for (const child of this._children) {
			child.collectLeafs(result);
		}
	}

	public addReferences(references: PromptReference[]): void {
		this._references.push(...references);
	}
}

interface Countable {
	text: string;
	isImplicitLinebreak?: boolean;
}

class MaterializedChatMessageTextChunk implements Countable {
	constructor(
		public readonly message: MaterializedChatMessage,
		public readonly text: string,
		private readonly priority: number | undefined,
		public readonly childIndex: number,
		public readonly isImplicitLinebreak = false,
		public readonly references: PromptReference[] = []
	) { }

	public static cmp(a: MaterializedChatMessageTextChunk, b: MaterializedChatMessageTextChunk): number {
		if (a.priority !== undefined && b.priority !== undefined && a.priority === b.priority) {
			// If the chunks share the same parent, break priority ties based on the order
			// that the chunks were declared in under its parent chat message
			if (a.message === b.message) {
				return a.childIndex - b.childIndex;
			}
			// Otherwise, prioritize chunks that were declared last
			return b.childIndex - a.childIndex;
		}

		if (a.priority !== undefined && b.priority !== undefined && a.priority !== b.priority) {
			return b.priority - a.priority;
		}

		return a.childIndex - b.childIndex;
	}

	public toChatMessage(): ChatMessage {
		const chatMessage = this.message.toChatMessage();
		chatMessage.content = this.text;
		return chatMessage;
	}
}

class MaterializedChatMessage implements Countable {
	constructor(
		public readonly role: ChatRole,
		public readonly name: string | undefined,
		public readonly toolCalls: ChatMessageToolCall[] | undefined,
		public readonly toolCallId: string | undefined,
		private readonly priority: number | undefined,
		private readonly childIndex: number,
		private _chunks: MaterializedChatMessageTextChunk[],
		public references: PromptReference[] = []
	) { }

	public set chunks(chunks: MaterializedChatMessageTextChunk[]) {
		this._chunks = chunks;
	}

	public get text(): string {
		return this._chunks.reduce((acc, c, i) => {
			if (i !== (this._chunks.length - 1) || !c.isImplicitLinebreak) {
				acc += c.text;
			}
			return acc;
		}, '');
	}

	public toChatMessage(): ChatMessage {
		if (this.role === ChatRole.System) {
			return {
				role: this.role,
				content: this.text
			};
		} else if (this.role === ChatRole.Assistant) {
			return {
				role: this.role,
				content: this.text,
				tool_calls: this.toolCalls
			};
		} else if (this.role === ChatRole.User) {
			return {
				role: this.role,
				content: this.text,
				...(this.name ? { name: this.name } : {})
			}
		} else if (this.role === ChatRole.Tool) {
			return {
				role: this.role,
				content: this.text,
				tool_call_id: this.toolCallId
			};
		} else {
			return {
				role: this.role,
				content: this.text,
				name: this.name!
			};
		}
	}

	public static cmp(a: MaterializedChatMessage, b: MaterializedChatMessage): number {
		if (a.priority !== b.priority) {
			return (b.priority || 0) - (a.priority || 0);
		}
		return b.childIndex - a.childIndex;
	}
}

class PromptText {
	public static fromJSON(parent: PromptTreeElement, index: number, json: JSONT.TextJSON): PromptText {
		return new PromptText(parent, index, json.text, json.priority, json.references?.map(r => PromptReference.fromJSON(r)));
	}

	public readonly kind = PromptNodeType.Text;

	constructor(
		public readonly parent: PromptTreeElement,
		public readonly childIndex: number,
		public readonly text: string,
		public readonly priority?: number,
		public readonly references?: PromptReference[]
	) { }

	public collectLeafs(result: LeafPromptNode[]) {
		result.push(this);
	}

	public toJSON(): JSONT.TextJSON {
		return {
			type: JSONT.PromptNodeType.Text,
			priority: this.priority,
			text: this.text,
			references: this.references?.map(r => r.toJSON()),
		};
	}
}

class PromptLineBreak {
	public static fromJSON(parent: PromptTreeElement, index: number, json: JSONT.LineBreakJSON): PromptLineBreak {
		return new PromptLineBreak(parent, index, json.isExplicit, json.priority);
	}

	public readonly kind = PromptNodeType.LineBreak;

	constructor(
		public readonly parent: PromptTreeElement,
		public readonly childIndex: number,
		public readonly isExplicit: boolean,
		public readonly priority?: number
	) { }

	public collectLeafs(result: LeafPromptNode[]) {
		result.push(this);
	}

	public toJSON(): JSONT.LineBreakJSON {
		return {
			type: JSONT.PromptNodeType.LineBreak,
			isExplicit: this.isExplicit,
			priority: this.priority,
		};
	}
}

function isFragmentCtor(template: PromptPiece): boolean {
	return (typeof template.ctor === 'function' && template.ctor.isFragment) ?? false;
}

function softAssertNever(x: never): void {
	// note: does not actually throw, because we want to handle any unknown cases
	// gracefully for forwards-compatibility
}

function isDefined<T>(x: T | undefined): x is T {
	return x !== undefined;
}<|MERGE_RESOLUTION|>--- conflicted
+++ resolved
@@ -2,15 +2,10 @@
  *  Copyright (c) Microsoft Corporation and GitHub. All rights reserved.
  *--------------------------------------------------------------------------------------------*/
 
-<<<<<<< HEAD
-import { type CancellationToken, type Progress } from "vscode";
-import { ChatMessage, ChatMessageToolCall, ChatRole } from "./openai";
-=======
 import type { CancellationToken, Progress } from "vscode";
 import * as JSONT from './jsonTypes';
 import { PromptNodeType } from './jsonTypes';
-import { ChatMessage, ChatRole } from "./openai";
->>>>>>> 092ff4e9
+import { ChatMessage, ChatMessageToolCall, ChatRole } from "./openai";
 import { PromptElement } from "./promptElement";
 import { AssistantMessage, BaseChatMessage, ChatMessagePromptElement, TextChunk, ToolMessage, isChatMessagePromptElement } from "./promptElements";
 import { PromptMetadata, PromptReference } from "./results";
