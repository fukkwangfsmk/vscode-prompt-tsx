/*---------------------------------------------------------------------------------------------
 *  Copyright (c) Microsoft Corporation and GitHub. All rights reserved.
 *--------------------------------------------------------------------------------------------*/

import type { CancellationToken, Progress } from 'vscode';
<<<<<<< HEAD
import { ChatMessage, ChatRole, AssistantChatMessage } from './openai';
=======
import { PromptElementJSON } from './jsonTypes';
import { ChatMessage, ChatRole } from './openai';
>>>>>>> 092ff4e9
import { MetadataMap, PromptRenderer } from './promptRenderer';
import { PromptReference } from './results';
import { AnyTokenizer, ITokenizer } from './tokenizer/tokenizer';
import { BasePromptElementProps, IChatEndpointInfo, PromptElementCtor } from './types';
import { ChatDocumentContext, ChatResponsePart, LanguageModelChat, LanguageModelChatMessage } from './vscodeTypes.d';

export * as JSONTree from './jsonTypes';
export { ChatMessage, ChatRole } from './openai';
export * from './results';
export { ITokenizer } from './tokenizer/tokenizer';
export * from './tsx-globals';
export * from './types';

export { AssistantMessage, FunctionMessage, PrioritizedList, PrioritizedListProps, SystemMessage, TextChunk, TextChunkProps, UserMessage } from './promptElements';

export { PromptElement } from './promptElement';
export { MetadataMap, PromptRenderer, QueueItem, RenderPromptResult } from './promptRenderer';

/**
 * Renders a prompt element and returns the result.
 *
 * @template P - The type of the prompt element props.
 * @param ctor - The constructor of the prompt element.
 * @param props - The props for the prompt element.
 * @param endpoint - The chat endpoint information.
 * @param progress - The progress object for reporting progress of the chat response.
 * @param token - The cancellation token for cancelling the operation.
 * @param tokenizer - The tokenizer for tokenizing the chat response.
 * @param mode - The mode to render the chat messages in.
 * @returns A promise that resolves to an object containing the rendered {@link LanguageModelChatMessage chat messages}, token count, metadatas, used context, and references.
 */
export async function renderPrompt<P extends BasePromptElementProps>(
	ctor: PromptElementCtor<P, any>,
	props: P,
	endpoint: IChatEndpointInfo,
	tokenizerMetadata: ITokenizer | LanguageModelChat,
	progress?: Progress<ChatResponsePart>,
	token?: CancellationToken,
	mode?: 'vscode',
): Promise<{ messages: LanguageModelChatMessage[]; tokenCount: number; metadatas: MetadataMap; usedContext: ChatDocumentContext[]; references: PromptReference[] }>;
/**
 * Renders a prompt element and returns the result.
 *
 * @template P - The type of the prompt element props.
 * @param ctor - The constructor of the prompt element.
 * @param props - The props for the prompt element.
 * @param endpoint - The chat endpoint information.
 * @param progress - The progress object for reporting progress of the chat response.
 * @param token - The cancellation token for cancelling the operation.
 * @param tokenizer - The tokenizer for tokenizing the chat response.
 * @param mode - The mode to render the chat messages in.
 * @returns A promise that resolves to an object containing the rendered {@link ChatMessage chat messages}, token count, metadatas, used context, and references.
 */
export async function renderPrompt<P extends BasePromptElementProps>(
	ctor: PromptElementCtor<P, any>,
	props: P,
	endpoint: IChatEndpointInfo,
	tokenizerMetadata: ITokenizer,
	progress?: Progress<ChatResponsePart>,
	token?: CancellationToken,
	mode?: 'none',
): Promise<{ messages: ChatMessage[]; tokenCount: number; metadatas: MetadataMap; usedContext: ChatDocumentContext[]; references: PromptReference[] }>;
export async function renderPrompt<P extends BasePromptElementProps>(
	ctor: PromptElementCtor<P, any>,
	props: P,
	endpoint: IChatEndpointInfo,
	tokenizerMetadata: ITokenizer | LanguageModelChat,
	progress?: Progress<ChatResponsePart>,
	token?: CancellationToken,
	mode: 'vscode' | 'none' = 'vscode',
): Promise<{ messages: (ChatMessage | LanguageModelChatMessage)[]; tokenCount: number; metadatas: MetadataMap; usedContext: ChatDocumentContext[]; references: PromptReference[] }> {
	let tokenizer = 'countTokens' in tokenizerMetadata
		? new AnyTokenizer((text, token) => tokenizerMetadata.countTokens(text, token))
		: tokenizerMetadata;
	const renderer = new PromptRenderer(endpoint, ctor, props, tokenizer);
	let { messages, tokenCount, references } = await renderer.render(progress, token);
	const metadatas = renderer.getAllMeta();
	const usedContext = renderer.getUsedContext();

	if (mode === 'vscode') {
		messages = toVsCodeChatMessages(messages);
	}

	return { messages, tokenCount, metadatas, usedContext, references };
}

/**
 * Content type of the return value from {@link renderElementJSON}.
 * When responding to a tool invocation, the tool should set this as the
 * content type in the returned data:
 *
 * ```ts
 * import { contentType } from '@vscode/prompt-tsx';
 *
 * async function doToolInvocation(): vscode.LanguageModelToolResult {
 *   return {
 *     [contentType]: await renderElementJSON(...),
 *     toString: () => '...',
 *   };
 * }
 * ```
 */
export const contentType = 'application/vnd.codechat.prompt+json.1';

/**
 * Renders a prompt element to a serializable state. This type be returned in
 * tools results and reused in subsequent render calls via the `<Tool />`
 * element.
 *
 * In this mode, message chunks are not pruned from the tree; budget
 * information is used only to hint to the elements how many tokens they should
 * consume when rendered.
 *
 * @template P - The type of the prompt element props.
 * @param ctor - The constructor of the prompt element.
 * @param props - The props for the prompt element.
 * @param budgetInformation - Information about the token budget.
 * `vscode.LanguageModelToolInvocationOptions` is assignable to this object.
 * @param token - The cancellation token for cancelling the operation.
 * @returns A promise that resolves to an object containing the serialized data.
 */
export function renderElementJSON<P extends BasePromptElementProps>(
	ctor: PromptElementCtor<P, any>,
	props: P,
	budgetInformation: {
		tokenBudget: number;
		countTokens(text: string, token?: CancellationToken): Thenable<number>;
	} | undefined,
	token?: CancellationToken,
): Promise<PromptElementJSON> {
	const renderer = new PromptRenderer(
		{ modelMaxPromptTokens: budgetInformation?.tokenBudget ?? Number.MAX_SAFE_INTEGER },
		ctor,
		props,
		// note: if tokenBudget is given, countTokens is also give and vise-versa.
		// `1` is used only as a dummy fallback to avoid errors if no/unlimited budget is provided.
		{
			countMessageTokens(message) {
				throw new Error('Tools may only return text, not messages.'); // for now...
			},
			tokenLength(text, token) {
				return Promise.resolve(budgetInformation?.countTokens(text, token) ?? Promise.resolve(1));
			},
		},
	);

	return renderer.renderElementJSON(token);
}

/**
 * Converts an array of {@link ChatMessage} objects to an array of corresponding {@link LanguageModelChatMessage VS Code chat messages}.
 * @param messages - The array of {@link ChatMessage} objects to convert.
 * @returns An array of {@link LanguageModelChatMessage VS Code chat messages}.
 */
export function toVsCodeChatMessages(messages: ChatMessage[]) {
	const vscode = require('vscode');
	return messages.map((m) => {
		switch (m.role) {
			case ChatRole.Assistant:
				return vscode.LanguageModelChatMessage.Assistant(m.content, m.name);
			case ChatRole.User:
				return vscode.LanguageModelChatMessage.User(m.content, m.name);
			case ChatRole.Function: {
				const message = vscode.LanguageModelChatMessage.User('');
				message.content2 = new vscode.LanguageModelChatMessageFunctionResultPart(m.name, m.content);
				return message;
			}
			default:
				throw new Error(`Converting chat message with role ${m.role} to VS Code chat message is not supported.`);
		}
	});
}<|MERGE_RESOLUTION|>--- conflicted
+++ resolved
@@ -3,12 +3,8 @@
  *--------------------------------------------------------------------------------------------*/
 
 import type { CancellationToken, Progress } from 'vscode';
-<<<<<<< HEAD
+import { PromptElementJSON } from './jsonTypes';
 import { ChatMessage, ChatRole, AssistantChatMessage } from './openai';
-=======
-import { PromptElementJSON } from './jsonTypes';
-import { ChatMessage, ChatRole } from './openai';
->>>>>>> 092ff4e9
 import { MetadataMap, PromptRenderer } from './promptRenderer';
 import { PromptReference } from './results';
 import { AnyTokenizer, ITokenizer } from './tokenizer/tokenizer';
